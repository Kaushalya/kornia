--- conflicted
+++ resolved
@@ -41,13 +41,10 @@
         assert_allclose(
             closing(tensor, torch.ones_like(structural_element), structuring_element=structural_element),
             expected,
-<<<<<<< HEAD
             atol=1e-3,
             rtol=1e-3,
-=======
             atol=1e-4,
             rtol=1e-4,
->>>>>>> 84a47e6b
         )
 
     def test_exception(self, device, dtype):
